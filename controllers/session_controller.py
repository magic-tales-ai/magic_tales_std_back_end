--- conflicted
+++ resolved
@@ -81,12 +81,8 @@
         last_name=user.last_name,
         username=user.username,
         email=user.email,
-<<<<<<< HEAD
         image=get_image_as_byte_64("/users", user.id),
-        token=f"Bearer {access_token}",
-=======
         token=access_token,
->>>>>>> 500ea6e5
     )
 
     return response
